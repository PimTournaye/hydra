--- conflicted
+++ resolved
@@ -1,10 +1,6 @@
 {
   "name": "hydra-web-editor",
-<<<<<<< HEAD
-  "version": "1.5.0",
-=======
-  "version": "1.4.3",
->>>>>>> b0f22291
+  "version": "1.5.1",
   "description": "",
   "main": "index.js",
   "scripts": {

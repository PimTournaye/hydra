--- conflicted
+++ resolved
@@ -11,16 +11,10 @@
   state.serverURL = SERVER_URL !== undefined ? SERVER_URL : null
 
 
-<<<<<<< HEAD
-  emitter.on('load and eval code', (code) => {
-    emitter.emit('repl: eval', code)
-    emitter.emit('editor: load code', code)
-=======
   emitter.on('load and eval code', (code, shouldUpdateURL = true) => {
     emitter.emit('editor: load code', code)
     emitter.emit('repl: eval', code)
     if(shouldUpdateURL) emitter.emit('gallery: save to URL', code)
->>>>>>> 8d6ec869
   })
 
   emitter.on('repl: eval', (code = '', callback) => {

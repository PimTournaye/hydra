import html from 'choo/html'
import raw from 'choo/html/raw'
import modalWindow from './modal-window.js'
import extensionInfo from './extension-info.js'
const link = (url) => `href=${url} target=_blank`

<<<<<<< HEAD
=======
  const langArray = Object.entries(languages)
  return html`
<div id="info-container" class="${state.showInfo ? "" : "hidden"}" style="direction:${textDirection}">
  <div id="modal">
    <div id="modal-header" style="opacity:${state.showUI === true? 1: 0}">
     <div></div>
      ${toolbar(state, emit)}
    </div>
    <div id="modal-body">
    ${state.showInfo && langArray.length > 1 ? html`<div style="padding-left:5px;display:flex;flex-wrap:wrap">${langArray.map(([key, val]) => html`
    <div class="language-select" onclick=${() => emit('set language', key)}>${val}</div>
  `)}</div>` : html`<div></div>` }
      <div id="modal-content">
    
        <h1>${t('info.title')}</h1>
        <h3>${t('info.subtitle')}</h3>
          <br> ///////////////////////////////////////////////////////////<br>
          <h4>${t('info.description')}</h4>
        <h4>${t('info.get-started-title')}<ol>
            <li>${t('info.get-started-list.0')}</li>
            <li>${t('info.get-started-list.1')}</li>
            <li>${t('info.get-started-list.2')}</li>
          </ol>
        </h4>
>>>>>>> b0f22291


const infoText = (t) => html`<div class="modal-content">
<h1>${t('info.title')}</h1>
<h3>${t('info.subtitle')}</h3>
  <br> ///////////////////////////////////////////////////////////<br>
  <h4>${t('info.description')}</h4>
<h4>${t('info.get-started-title')}<ol>
    <li>${t('info.get-started-list.0')}</li>
    <li>${t('info.get-started-list.1')}</li>
    <li>${t('info.get-started-list.2')}</li>
  </ol>
</h4>

<p> ///////////////////////////////////////////////////////////<br><br><br>
  ${t('info.description-detailed')}
</p>
<p>${t('info.uses')}<ul>
${t('info.uses-list', { returnObjects: true }).map((text) => html`<li>${text}</li>`)}
</ul></p>

   <p class="align-right">${raw(t('info.author', { author: `href=https://ojack.xyz class=olivia target=_blank`}))}</p>
   <p>${raw(t('info.more-info', {
     docs: link("https://hydra.ojack.xyz/docs"),
     functions: link("https://hydra.ojack.xyz/api"),
     gallery: link("https://twitter.com/hydra_patterns"),
     repo: link("https://github.com/hydra-synth/hydra"),
     pixeljam: link("http://pixeljam.glitch.me/"),
     garden: link("https://hydra.ojack.xyz/garden"),
     'hydra-book': link("https://hydra-book.glitch.me/"),
     "tutorials": link("https://github.com/ojack/hydra/blob/master/examples/README.md")
   }))}</p>
  <p>${raw(t('info.more-info-forums', {
    discord: link("https://discord.gg/ZQjfHkNHXC"),
    facebook: link("https://www.facebook.com/groups/1084288351771117/")
  }))}</p>

<p>${raw(t('info.support', {
  "open-collective": link("https://opencollective.com/hydra-synth")
}))}</p>
</div>`

export default function mainView(state, emit) {
  const { t, languages } = state.translation


  const langArray = Object.entries(languages)
  const header =  state.showInfo && langArray.length > 1 ? html`<div style="display:flex;flex-wrap:wrap">${langArray.map(([key, val]) => html`
  <div class="language-select" onclick=${() => emit('set language', key)}>${val}</div>
`)}</div>` : html`<div></div>` 
  // const content = 
  const windowContent = !state.showExtensions ? { content: infoText(t), header: header } : extensionInfo(state, emit)
  return modalWindow(windowContent, state, emit)
}


// <!---<p>${t('info.features')}<ul>
// ${t('info.features-list', { returnObjects: true }).map((text) => html`<li>${text}</li>`)}
// </ul></p>--->
// module.exports = function mainView(state, emit) {
//     return html`
//   <div id="info-container" class="${state.showInfo ? "" : "hidden"}">
//     <div id="modal">
//       <div id="modal-header" style="opacity:${state.showUI === true? 1: 0}">
//         <div><!--<i class="fas fa-bars icon"></i>--></div>
//         ${toolbar(state, emit)}
//       </div>
//       <div id="modal-body">
//         <div id="modal-content">
//           <h1> hydra</h1>
//           <h3> live coding networked visuals </h3>
//             <br> ///////////////////////////////////////////////////////////<br>
//             <h4> Hydra is a platform for live coding visuals, in which each connected browser window can be used as a node of a modular and distributed video synthesizer.</h4>
//           <h4> To get started: <ol>
//               <li>Close this window </li>
//                 <li>Change some numbers </li>
//                 <li>Type Ctrl + Shift + Enter </li>
//               </ol>
//           </h4>
  
//           <p> ///////////////////////////////////////////////////////////<br><br><br>Built using WebRTC (peer-to-peer web streaming) and WebGL, hydra allows each connected browser/device/person to output a video signal or stream, and receive and modify streams from other browsers/devices/people. The API is inspired by analog modular synthesis, in which multiple visual sources (oscillators, cameras, application windows, other connected windows) can be transformed, modulated, and composited via combining sequences of functions. </p>
//           <p>Features: <ul>
//           <li>Written in javascript and compatible with other javascript libraries</li>
//           <li>Available as a platform as well as a set of standalone modules </li>
//           <li>Cross-platform and requires no installation (runs in the browser)</li>
//           <li>Also available as a package for live coding from within atom text editor</li>
//           <li>Experimental and forever evolving !! </li>
//           </ul>
//             <p class="align-right"> Created by <a class="olivia" href="https://twitter.com/_ojack_" target="_blank">olivia.</a> </p>
//             <p> For more information and instructions, see:
//             <a href="https://github.com/ojack/hydra#Getting-Started" target="_blank">the documentation on github</a>,
//             <a href="https://ojack.xyz/hydra-functions/" target="_blank">a list of hydra functions</a>,
//             <!-- <a href="https://github.com/ojack/hydra/blob/master/docs/funcs.md" target="_blank">documentation</a>, -->
//             <a href="https://twitter.com/hydra_patterns" target="_blank">a gallery of user-generated sketches</a>,
//             <a href="http://pixeljam.glitch.me/" target="_blank">PIXELJAM collaborative editor</a>,
//             <a href="https://hydra-book.naotohieda.com/#/" target="_blank">Hydra Book</a>, and more <a href="https://github.com/ojack/hydra/blob/master/examples/README.md">tutorials and examples.</a></p>
//             <p>There is also an active <a href="https://discord.gg/ZQjfHkNHXC" target="_blank">Discord server</a> and <a href="https://www.facebook.com/groups/1084288351771117/" target="_blank">facebook group</a> for hydra users+contributors.</p>
  
//           <p> If you enjoy using Hydra, please consider  <a href="https://opencollective.com/hydra-synth" target="_blank">supporting continued development ${'<3 <3'} </a></p>
//         </div>
//       </div>
//     </div>
//   </div>
//  `
// }<|MERGE_RESOLUTION|>--- conflicted
+++ resolved
@@ -4,36 +4,10 @@
 import extensionInfo from './extension-info.js'
 const link = (url) => `href=${url} target=_blank`
 
-<<<<<<< HEAD
-=======
-  const langArray = Object.entries(languages)
-  return html`
-<div id="info-container" class="${state.showInfo ? "" : "hidden"}" style="direction:${textDirection}">
-  <div id="modal">
-    <div id="modal-header" style="opacity:${state.showUI === true? 1: 0}">
-     <div></div>
-      ${toolbar(state, emit)}
-    </div>
-    <div id="modal-body">
-    ${state.showInfo && langArray.length > 1 ? html`<div style="padding-left:5px;display:flex;flex-wrap:wrap">${langArray.map(([key, val]) => html`
-    <div class="language-select" onclick=${() => emit('set language', key)}>${val}</div>
-  `)}</div>` : html`<div></div>` }
-      <div id="modal-content">
-    
-        <h1>${t('info.title')}</h1>
-        <h3>${t('info.subtitle')}</h3>
-          <br> ///////////////////////////////////////////////////////////<br>
-          <h4>${t('info.description')}</h4>
-        <h4>${t('info.get-started-title')}<ol>
-            <li>${t('info.get-started-list.0')}</li>
-            <li>${t('info.get-started-list.1')}</li>
-            <li>${t('info.get-started-list.2')}</li>
-          </ol>
-        </h4>
->>>>>>> b0f22291
 
 
-const infoText = (t) => html`<div class="modal-content">
+const infoText = (t) => html`
+<div class="modal-content">
 <h1>${t('info.title')}</h1>
 <h3>${t('info.subtitle')}</h3>
   <br> ///////////////////////////////////////////////////////////<br>
@@ -78,11 +52,16 @@
 
 
   const langArray = Object.entries(languages)
-  const header =  state.showInfo && langArray.length > 1 ? html`<div style="display:flex;flex-wrap:wrap">${langArray.map(([key, val]) => html`
+
+
+const header = html`<div></div>`
+  const content = html`
+  ${state.showInfo && langArray.length > 1 ? html`<div style="display:flex;flex-wrap:wrap">${langArray.map(([key, val]) => html`
   <div class="language-select" onclick=${() => emit('set language', key)}>${val}</div>
-`)}</div>` : html`<div></div>` 
-  // const content = 
-  const windowContent = !state.showExtensions ? { content: infoText(t), header: header } : extensionInfo(state, emit)
+  `)}</div>` : html`<div></div>`} 
+  ${infoText(t)}
+  `
+  const windowContent = !state.showExtensions ? { content: content, header: header } : extensionInfo(state, emit)
   return modalWindow(windowContent, state, emit)
 }
 

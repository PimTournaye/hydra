module.exports = {
  init : ({ editor, gallery, menu, repl, log}) => {
    window.onkeydown = (e) => {
    //  console.log(e)
      if ( e.ctrlKey === true ) {
        if ( e.shiftKey === true ) {
          console.log(e)
          // shift - ctrl - enter: evalAll
          if ( e.keyCode === 13) {
            e.preventDefault()
            // repl.eval(editor.getValue(), (string, err) => {
            //   console.log('eval', err)
            //   if(!err) gallery.saveLocally(editor.getValue())
            // })
            menu.runAll()
          }

          // shift - ctrl - G: share sketch
          if (e.keyCode === 71) {
              e.preventDefault()
            menu.shareSketch()
          }

          // shift - ctrl - F: format code
          if (e.keyCode === 70) {
            e.preventDefault()
            menu.formatCode()
          }

          // shift - ctrl - l: save to url
          if(e.keyCode === 76) {
            e.preventDefault()
            gallery.saveLocally(editor.getValue())
          }

          // shift - ctrl - h: toggle editor
          if (e.keyCode === 72) {
              e.preventDefault()
            editor.toggle()
            log.toggle()
          }

          // shift - ctrl - s: screencap
          if (e.keyCode === 83) {
              e.preventDefault()
            screencap()
          }
        } else {
          // ctrl-enter: evalLine
          if ( e.keyCode === 13) {
              e.preventDefault()
          //  console.log('eval line')
            repl.eval(editor.getLine())
          }
        }
        // ctrl - /: toggle comment
        if (e.keyCode === 191) {
            e.preventDefault()
          editor.cm.toggleComment()
        }

        // Point Mutation Glitcher Key Commands and history commands (left and right arrows)
        // right arrow key
        if(e.keyCode === 39) {
          e.preventDefault()
          // if(e.shiftKey === true) {
          //   editor.mutator.mutate({reroll: false})
          // } else {
            window.history.forward()
        //  }
        }
        // left arrow
        if(e.keyCode === 37) {
          e.preventDefault()
          // if(e.shiftKey === true) {
          //   console.log('redoing')
          //   editor.mutator.doUndo()
          // } else {
            window.history.back()
        //  }
        //  editor.mutator.doUndo()
        }
        // up arrow
        if(e.keyCode === 38) {
          e.preventDefault()
          editor.mutator.doRedo()
        }
        // down arrow
        if(e.keyCode === 40)  {
<<<<<<< HEAD
          editor.mutator.mutate({reroll: true})
          menu.formatCode()
=======
          editor.mutator.mutate({reroll: true, event: e})
>>>>>>> 207af139
          gallery.saveLocally(editor.getValue())
        }
      }



      if (e.altKey === true) {
        // alt - enter: evalBlock
        if ( e.keyCode === 13) {
            e.preventDefault()
          repl.eval(editor.getCurrentBlock().text)
        }
      }
    }
  }
}<|MERGE_RESOLUTION|>--- conflicted
+++ resolved
@@ -87,12 +87,8 @@
         }
         // down arrow
         if(e.keyCode === 40)  {
-<<<<<<< HEAD
-          editor.mutator.mutate({reroll: true})
+          editor.mutator.mutate({reroll: true, event: e})
           menu.formatCode()
-=======
-          editor.mutator.mutate({reroll: true, event: e})
->>>>>>> 207af139
           gallery.saveLocally(editor.getValue())
         }
       }

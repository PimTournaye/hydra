--- conflicted
+++ resolved
@@ -116,12 +116,8 @@
   	if (evt.shiftKey) {
       this.editor.mutator.doUndo();
   	} else {
-<<<<<<< HEAD
-      this.editor.mutator.mutate({reroll: false});
+      this.editor.mutator.mutate({reroll: false, changeTransform: evt.metaKey});
       this.formatCode();
-=======
-      this.editor.mutator.mutate({reroll: false, changeTransform: evt.metaKey});
->>>>>>> 207af139
     }
   }
 }

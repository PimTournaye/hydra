--- conflicted
+++ resolved
@@ -77,11 +77,7 @@
           }`
   },
   layer: {
-<<<<<<< HEAD
-    type: "combine",
-=======
     type: 'combine',
->>>>>>> 978669e2
     inputs: [
       {
         name: 'color',
@@ -89,10 +85,6 @@
       }
     ],
     glsl: `vec4 layer(vec4 c0, vec4 c1){
-<<<<<<< HEAD
-            return vec4(mix(c0*c0.a, c1*c1.a, c1.a).rgb, c1.a + c0.a);
-          }`
-=======
         return vec4(mix(c0.rgb, c1.rgb, c1.a), c0.a+c1.a);
     }
     `
@@ -143,7 +135,6 @@
       return vec4(abs(c0.rgb-c1.rgb), max(c0.a, c1.a));
     }
     `
->>>>>>> 978669e2
   },
   modulate: {
     type: "combineCoord",
@@ -170,51 +161,22 @@
       return vec4(1.0-c0.rgb, c0.a);
     }`
   },
-<<<<<<< HEAD
-  luma: {
-    type: 'util',
-    inputs: [
-      {
-        name: 'rgb',
-        type: 'vec3',
-      }
-    ],
-    glsl: `float luma(vec3 rgb){
-=======
   luminance: {
     type: 'util',
     glsl: `float luminance(vec3 rgb){
->>>>>>> 978669e2
       const vec3 W = vec3(0.2125, 0.7154, 0.0721);
       return dot(rgb, W);
     }`
   },
-<<<<<<< HEAD
-  key: {
-    type: 'color',
-    inputs: [
-      {
-        name: 'cutoff',
-=======
   luma: {
     type: 'color',
     inputs: [
       {
         name: 'threshold',
->>>>>>> 978669e2
         type: 'float',
         default: 0.5
       },
       {
-<<<<<<< HEAD
-        name: 'smooth',
-        type: 'float',
-        default: 0.01
-      }
-    ],
-    glsl: `vec4 key(vec4 c0, float cutoff, float smooth){
-      return vec4(c0.xyz, smoothstep(cutoff-smooth, cutoff+smooth, luma(c0.rgb)));
-=======
         name: 'tolerance',
         type: 'float',
         default: 0.1
@@ -223,7 +185,6 @@
     glsl: `vec4 luma(vec4 c0, float threshold, float tolerance){
       float a = smoothstep(threshold-tolerance, threshold+tolerance, luminance(c0.rgb));
       return vec4(c0.rgb*a, a);
->>>>>>> 978669e2
     }`
   }
 

--- conflicted
+++ resolved
@@ -36,7 +36,6 @@
       ]
     },
     {
-<<<<<<< HEAD
       "login": "jamiefaye",
       "name": "Jamie Fenton",
       "avatar_url": "https://avatars.githubusercontent.com/u/8839978?v=4",
@@ -45,7 +44,8 @@
         "code",
         "ideas",
         "video"
-=======
+       ]
+    }, {
       "login": "micuat",
       "name": "Naoto Hieda",
       "avatar_url": "https://avatars.githubusercontent.com/u/1835081?v=4",
@@ -95,7 +95,6 @@
         "ideas",
         "plugin",
         "translation"
->>>>>>> 019dc138
       ]
     }
   ],

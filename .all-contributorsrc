{
  "files": [
    "README.md"
  ],
  "imageSize": 100,
  "commit": false,
  "commitType": "docs",
  "commitConvention": "angular",
  "contributors": [
    {
      "login": "ojack",
      "name": "Olivia Jack",
      "avatar_url": "https://avatars.githubusercontent.com/u/4909769?v=4",
      "profile": "https://ojack.xyz",
      "contributions": [
        "code",
        "blog",
        "bug",
        "design",
        "doc",
        "eventOrganizing",
        "example",
        "financial",
        "fundingFinding",
        "ideas",
        "infra",
        "plugin",
        "question",
        "review",
        "talk",
        "test",
        "tool",
        "translation",
        "tutorial",
        "video"
      ]
    },
    {
      "login": "jamiefaye",
      "name": "Jamie Fenton",
      "avatar_url": "https://avatars.githubusercontent.com/u/8839978?v=4",
      "profile": "http://www.fentonia.com/bio/",
      "contributions": [
        "code",
        "ideas",
        "video"
      ]
    },
    {
      "login": "micuat",
      "name": "Naoto Hieda",
      "avatar_url": "https://avatars.githubusercontent.com/u/1835081?v=4",
      "profile": "http://naotohieda.com",
      "contributions": [
        "doc",
        "eventOrganizing",
        "example",
        "ideas",
        "tutorial"
      ]
    },
    {
      "login": "flordefuego",
      "name": "flordefuego",
      "avatar_url": "https://avatars.githubusercontent.com/u/31332673?v=4",
      "profile": "https://github.com/flordefuego",
      "contributions": [
        "doc",
        "eventOrganizing",
        "example",
        "ideas",
        "tutorial",
        "video"
      ]
    },
    {
      "login": "zachkrall",
      "name": "Zach Krall",
      "avatar_url": "https://avatars.githubusercontent.com/u/2532937?v=4",
      "profile": "http://zachkrall.com",
      "contributions": [
        "doc",
        "code",
        "tutorial",
        "example"
      ]
    },
    {
      "login": "ritchse",
      "name": "Renzo Torr-",
      "avatar_url": "https://avatars.githubusercontent.com/u/56176668?v=4",
      "profile": "https://github.com/ritchse",
      "contributions": [
        "bug",
        "code",
        "eventOrganizing",
        "example",
        "ideas",
        "plugin",
        "translation"
      ]
    },
    {
      "login": "brucelane",
      "name": "Bruce LANE",
      "avatar_url": "https://avatars.githubusercontent.com/u/138158?v=4",
      "profile": "https://sophiadigitalart.com",
      "contributions": [
        "code",
        "example",
        "ideas"
      ]
    },
    {
      "login": "fangtsai15",
      "name": "fangtasi",
      "avatar_url": "https://avatars.githubusercontent.com/u/25447809?v=4",
      "profile": "https://fangtsai.net",
      "contributions": [
        "translation"
      ]
    },
    {
      "login": "choiharam",
      "name": "Haram Choi",
      "avatar_url": "https://avatars.githubusercontent.com/u/46865987?v=4",
      "profile": "https://github.com/choiharam",
      "contributions": [
        "translation"
      ]
    },
    {
<<<<<<< HEAD
      "login": "papaz0rgl",
      "name": "papaz0rgl",
      "avatar_url": "https://avatars.githubusercontent.com/u/2632092?v=4",
      "profile": "https://github.com/papaz0rgl",
=======
      "login": "arturcabral",
      "name": "Artur Cabral ",
      "avatar_url": "https://avatars.githubusercontent.com/u/4428256?v=4",
      "profile": "https://github.com/arturcabral",
>>>>>>> 6b9fa8d7
      "contributions": [
        "translation"
      ]
    }
  ],
  "contributorsPerLine": 7,
  "skipCi": true,
  "repoType": "github",
  "repoHost": "https://github.com",
  "projectName": "hydra",
  "projectOwner": "hydra-synth"
}<|MERGE_RESOLUTION|>--- conflicted
+++ resolved
@@ -130,17 +130,19 @@
       ]
     },
     {
-<<<<<<< HEAD
       "login": "papaz0rgl",
       "name": "papaz0rgl",
       "avatar_url": "https://avatars.githubusercontent.com/u/2632092?v=4",
       "profile": "https://github.com/papaz0rgl",
-=======
+      "contributions": [
+        "translation"
+      ]
+    },
+    {
       "login": "arturcabral",
       "name": "Artur Cabral ",
       "avatar_url": "https://avatars.githubusercontent.com/u/4428256?v=4",
       "profile": "https://github.com/arturcabral",
->>>>>>> 6b9fa8d7
       "contributions": [
         "translation"
       ]
